--- conflicted
+++ resolved
@@ -342,7 +342,32 @@
 given. Shared services are indicated by the `shared` key on the service level (which defaults to `false` if not
 specified).
 
-<<<<<<< HEAD
+### Subcapacities
+
+If the `?detail` query parameter is given (no value is required), capacity for a resource may be further broken down into
+*subcapacities*, i.e. a list of individual capacities with individual properties.
+
+Subcapacities will only be displayed for supported resources, and only if subcapacity scraping has been enabled for that
+resource in Limes' configuration. If enabled, the resource will have a `subresources` key containing an array of
+objects. For example, extending the example from above, the `projects[0].services[0].resources[1]` object might look
+like this:
+
+```json
+{
+  "name": "cores",
+  "capacity": 1000,
+  "domains_quota": 100,
+  "usage": 2,
+  "subcapacities": [
+    { "hypervisor": "cluster-1", "cores": 200 },
+    { "hypervisor": "cluster-2", "cores": 800 }
+  ]
+}
+```
+
+The fields in the subcapacity objects are specific to the resource type, and are not mandated by this specification.
+Please refer to the [documentation for the corresponding capacity plugin](../operators/config.md) for details.
+
 ## GET /v1/inconsistencies
 
 Requires a cloud-admin token. Detects inconsistent quota setups for domains and projects in this cluster. The following
@@ -417,33 +442,6 @@
 Each entry in those three lists concerns exactly one resource in one project or domain. If multiple resources in the
 same project are inconsistent, they will appear as multiple entries. Like in the example above, the same project and
 resource may appear both in `project_quota_overspend` and `project_quota_mismatch` if `quota < usage < backend_quota`.
-=======
-### Subcapacities
-
-If the `?detail` query parameter is given (no value is required), capacity for a resource may be further broken down into
-*subcapacities*, i.e. a list of individual capacities with individual properties.
-
-Subcapacities will only be displayed for supported resources, and only if subcapacity scraping has been enabled for that
-resource in Limes' configuration. If enabled, the resource will have a `subresources` key containing an array of
-objects. For example, extending the example from above, the `projects[0].services[0].resources[1]` object might look
-like this:
-
-```json
-{
-  "name": "cores",
-  "capacity": 1000,
-  "domains_quota": 100,
-  "usage": 2,
-  "subcapacities": [
-    { "hypervisor": "cluster-1", "cores": 200 },
-    { "hypervisor": "cluster-2", "cores": 800 }
-  ]
-}
-```
-
-The fields in the subcapacity objects are specific to the resource type, and are not mandated by this specification.
-Please refer to the [documentation for the corresponding capacity plugin](../operators/config.md) for details.
->>>>>>> 2e4f84af
 
 ## POST /v1/domains/discover
 
